--- conflicted
+++ resolved
@@ -25,7 +25,7 @@
 
 	log "github.com/sirupsen/logrus"
 
-	"k8s.io/api/core/v1"
+	v1 "k8s.io/api/core/v1"
 	"k8s.io/apimachinery/pkg/api/errors"
 	metav1 "k8s.io/apimachinery/pkg/apis/meta/v1"
 	"k8s.io/apimachinery/pkg/labels"
@@ -239,22 +239,14 @@
 // endpointsFromService extracts the endpoints from a service object
 func (sc *serviceSource) endpoints(svc *v1.Service, nodeTargets endpoint.Targets) []*endpoint.Endpoint {
 	var endpoints []*endpoint.Endpoint
-
-<<<<<<< HEAD
 	// Skip endpoints if we do not want entries from annotations
 	if !sc.ignoreHostnameAnnotation {
+		providerSpecific := getProviderSpecificAnnotations(svc.Annotations)
 		hostnameList := getHostnamesFromAnnotations(svc.Annotations)
 		for _, hostname := range hostnameList {
-			endpoints = append(endpoints, sc.generateEndpoints(svc, hostname, nodeTargets)...)
-		}
-=======
-	providerSpecific := getProviderSpecificAnnotations(svc.Annotations)
-	hostnameList := getHostnamesFromAnnotations(svc.Annotations)
-	for _, hostname := range hostnameList {
-		endpoints = append(endpoints, sc.generateEndpoints(svc, hostname, nodeTargets, providerSpecific)...)
->>>>>>> e1da3a68
-	}
-
+			endpoints = append(endpoints, sc.generateEndpoints(svc, hostname, nodeTargets, providerSpecific)...)
+		}
+	}
 	return endpoints
 }
 
