/*
Copyright 2017 The Kubernetes Authors.

Licensed under the Apache License, Version 2.0 (the "License");
you may not use this file except in compliance with the License.
You may obtain a copy of the License at

    http://www.apache.org/licenses/LICENSE-2.0

Unless required by applicable law or agreed to in writing, software
distributed under the License is distributed on an "AS IS" BASIS,
WITHOUT WARRANTIES OR CONDITIONS OF ANY KIND, either express or implied.
See the License for the specific language governing permissions and
limitations under the License.
*/

package source

import (
	"context"
	"fmt"
	"text/template"

	log "github.com/sirupsen/logrus"
	v1 "k8s.io/api/core/v1"
	"k8s.io/apimachinery/pkg/labels"
	kubeinformers "k8s.io/client-go/informers"
	coreinformers "k8s.io/client-go/informers/core/v1"
	"k8s.io/client-go/kubernetes"
	"k8s.io/client-go/tools/cache"

	"sigs.k8s.io/external-dns/endpoint"
<<<<<<< HEAD
	"sigs.k8s.io/external-dns/source/annotations"
=======
	"sigs.k8s.io/external-dns/source/fqdn"
>>>>>>> 0cc2c50c
)

const warningMsg = "The default behavior of exposing internal IPv6 addresses will change in the next minor version. Use --no-expose-internal-ipv6 flag to opt-in to the new behavior."

type nodeSource struct {
	client               kubernetes.Interface
	annotationFilter     string
	fqdnTemplate         *template.Template
	nodeInformer         coreinformers.NodeInformer
	labelSelector        labels.Selector
	excludeUnschedulable bool
	exposeInternalIPV6   bool
}

// NewNodeSource creates a new nodeSource with the given config.
func NewNodeSource(ctx context.Context, kubeClient kubernetes.Interface, annotationFilter, fqdnTemplate string, labelSelector labels.Selector, exposeInternalIPv6 bool, excludeUnschedulable bool) (Source, error) {
	tmpl, err := fqdn.ParseTemplate(fqdnTemplate)
	if err != nil {
		return nil, err
	}

	// Use shared informers to listen for add/update/delete of nodes.
	// Set resync period to 0, to prevent processing when nothing has changed
	informerFactory := kubeinformers.NewSharedInformerFactoryWithOptions(kubeClient, 0)
	nodeInformer := informerFactory.Core().V1().Nodes()

	// Add default resource event handler to properly initialize informer.
	nodeInformer.Informer().AddEventHandler(
		cache.ResourceEventHandlerFuncs{
			AddFunc: func(obj interface{}) {
				log.Debug("node added")
			},
		},
	)

	informerFactory.Start(ctx.Done())

	// wait for the local cache to be populated.
	if err := waitForCacheSync(context.Background(), informerFactory); err != nil {
		return nil, err
	}

	return &nodeSource{
		client:               kubeClient,
		annotationFilter:     annotationFilter,
		fqdnTemplate:         tmpl,
		nodeInformer:         nodeInformer,
		labelSelector:        labelSelector,
		excludeUnschedulable: excludeUnschedulable,
		exposeInternalIPV6:   exposeInternalIPv6,
	}, nil
}

// Endpoints returns endpoint objects for each service that should be processed.
func (ns *nodeSource) Endpoints(ctx context.Context) ([]*endpoint.Endpoint, error) {
	nodes, err := ns.nodeInformer.Lister().List(ns.labelSelector)
	if err != nil {
		return nil, err
	}

	nodes, err = ns.filterByAnnotations(nodes)
	if err != nil {
		return nil, err
	}

	endpoints := map[endpoint.EndpointKey]*endpoint.Endpoint{}

	// create endpoints for all nodes
	for _, node := range nodes {
		// Check controller annotation to see if we are responsible.
		controller, ok := node.Annotations[controllerAnnotationKey]
		if ok && controller != controllerAnnotationValue {
			log.Debugf("Skipping node %s because controller value does not match, found: %s, required: %s",
				node.Name, controller, controllerAnnotationValue)
			continue
		}

		if node.Spec.Unschedulable && ns.excludeUnschedulable {
			log.Debugf("Skipping node %s because it is unschedulable", node.Name)
			continue
		}

		log.Debugf("creating endpoint for node %s", node.Name)

		ttl := annotations.TTLFromAnnotations(node.Annotations, fmt.Sprintf("node/%s", node.Name))

		// create new endpoint with the information we already have
		ep := &endpoint.Endpoint{
			RecordTTL: ttl,
		}

		if ns.fqdnTemplate != nil {
			hostnames, err := execTemplate(ns.fqdnTemplate, node)
			if err != nil {
				return nil, err
			}
			hostname := ""
			if len(hostnames) > 0 {
				hostname = hostnames[0]
			}
			ep.DNSName = hostname
			log.Debugf("applied template for %s, converting to %s", node.Name, ep.DNSName)
		} else {
			ep.DNSName = node.Name
			log.Debugf("not applying template for %s", node.Name)
		}

		addrs := annotations.TargetsFromTargetAnnotation(node.Annotations)
		if len(addrs) == 0 {
			addrs, err = ns.nodeAddresses(node)
			if err != nil {
				return nil, fmt.Errorf("failed to get node address from %s: %w", node.Name, err)
			}
		}

		ep.Labels = endpoint.NewLabels()
		for _, addr := range addrs {
			log.Debugf("adding endpoint %s target %s", ep, addr)
			key := endpoint.EndpointKey{
				DNSName:    ep.DNSName,
				RecordType: suitableType(addr),
			}
			if _, ok := endpoints[key]; !ok {
				epCopy := *ep
				epCopy.RecordType = key.RecordType
				endpoints[key] = &epCopy
			}
			endpoints[key].Targets = append(endpoints[key].Targets, addr)
		}
	}

	endpointsSlice := []*endpoint.Endpoint{}
	for _, ep := range endpoints {
		endpointsSlice = append(endpointsSlice, ep)
	}

	return endpointsSlice, nil
}

func (ns *nodeSource) AddEventHandler(ctx context.Context, handler func()) {
}

// nodeAddress returns node's externalIP and if that's not found, node's internalIP
// basically what k8s.io/kubernetes/pkg/util/node.GetPreferredNodeAddress does
func (ns *nodeSource) nodeAddresses(node *v1.Node) ([]string, error) {
	addresses := map[v1.NodeAddressType][]string{
		v1.NodeExternalIP: {},
		v1.NodeInternalIP: {},
	}
	var internalIpv6Addresses []string

	for _, addr := range node.Status.Addresses {
		// IPv6 InternalIP addresses have special handling.
		// Refer to https://github.com/kubernetes-sigs/external-dns/pull/5192 for more details.
		if addr.Type == v1.NodeInternalIP && suitableType(addr.Address) == endpoint.RecordTypeAAAA {
			internalIpv6Addresses = append(internalIpv6Addresses, addr.Address)
		}
		addresses[addr.Type] = append(addresses[addr.Type], addr.Address)
	}

	if len(addresses[v1.NodeExternalIP]) > 0 {
		if ns.exposeInternalIPV6 {
			log.Warn(warningMsg)
			return append(addresses[v1.NodeExternalIP], internalIpv6Addresses...), nil
		}
		return addresses[v1.NodeExternalIP], nil
	}

	if len(addresses[v1.NodeInternalIP]) > 0 {
		return addresses[v1.NodeInternalIP], nil
	}

	return nil, fmt.Errorf("could not find node address for %s", node.Name)
}

// filterByAnnotations filters a list of nodes by a given annotation selector.
func (ns *nodeSource) filterByAnnotations(nodes []*v1.Node) ([]*v1.Node, error) {
	selector, err := annotations.ParseFilter(ns.annotationFilter)
	if err != nil {
		return nil, err
	}

	// empty filter returns original list
	if selector.Empty() {
		return nodes, nil
	}

	var filteredList []*v1.Node

	for _, node := range nodes {
		// include node if its annotations match the selector
		if selector.Matches(labels.Set(node.Annotations)) {
			filteredList = append(filteredList, node)
		}
	}

	return filteredList, nil
}<|MERGE_RESOLUTION|>--- conflicted
+++ resolved
@@ -30,11 +30,8 @@
 	"k8s.io/client-go/tools/cache"
 
 	"sigs.k8s.io/external-dns/endpoint"
-<<<<<<< HEAD
 	"sigs.k8s.io/external-dns/source/annotations"
-=======
 	"sigs.k8s.io/external-dns/source/fqdn"
->>>>>>> 0cc2c50c
 )
 
 const warningMsg = "The default behavior of exposing internal IPv6 addresses will change in the next minor version. Use --no-expose-internal-ipv6 flag to opt-in to the new behavior."
