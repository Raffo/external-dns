/*
Copyright 2017 The Kubernetes Authors.

Licensed under the Apache License, Version 2.0 (the "License");
you may not use this file except in compliance with the License.
You may obtain a copy of the License at

    http://www.apache.org/licenses/LICENSE-2.0

Unless required by applicable law or agreed to in writing, software
distributed under the License is distributed on an "AS IS" BASIS,
WITHOUT WARRANTIES OR CONDITIONS OF ANY KIND, either express or implied.
See the License for the specific language governing permissions and
limitations under the License.
*/

package aws

import (
	"context"
	"fmt"
	"sort"
	"strconv"
	"strings"
	"time"

	"github.com/aws/aws-sdk-go/aws"
	"github.com/aws/aws-sdk-go/aws/request"
	"github.com/aws/aws-sdk-go/service/route53"
	log "github.com/sirupsen/logrus"

	"sigs.k8s.io/external-dns/endpoint"
	"sigs.k8s.io/external-dns/plan"
	"sigs.k8s.io/external-dns/provider"
)

const (
	recordTTL = 300
	// From the experiments, it seems that the default MaxItems applied is 100,
	// and that, on the server side, there is a hard limit of 300 elements per page.
	// After a discussion with AWS representants, clients should accept
	// when less items are returned, and still paginate accordingly.
	// As we are using the standard AWS client, this should already be compliant.
	// Hence, ifever AWS decides to raise this limit, we will automatically reduce the pressure on rate limits
	route53PageSize = "300"
	// providerSpecificAlias specifies whether a CNAME endpoint maps to an AWS ALIAS record.
	providerSpecificAlias            = "alias"
	providerSpecificTargetHostedZone = "aws/target-hosted-zone"
	// providerSpecificEvaluateTargetHealth specifies whether an AWS ALIAS record
	// has the EvaluateTargetHealth field set to true. Present iff the endpoint
	// has a `providerSpecificAlias` value of `true`.
	providerSpecificEvaluateTargetHealth       = "aws/evaluate-target-health"
	providerSpecificWeight                     = "aws/weight"
	providerSpecificRegion                     = "aws/region"
	providerSpecificFailover                   = "aws/failover"
	providerSpecificGeolocationContinentCode   = "aws/geolocation-continent-code"
	providerSpecificGeolocationCountryCode     = "aws/geolocation-country-code"
	providerSpecificGeolocationSubdivisionCode = "aws/geolocation-subdivision-code"
	providerSpecificMultiValueAnswer           = "aws/multi-value-answer"
	providerSpecificHealthCheckID              = "aws/health-check-id"
	sameZoneAlias                              = "same-zone"
)

// see: https://docs.aws.amazon.com/general/latest/gr/elb.html
var canonicalHostedZones = map[string]string{
	// Application Load Balancers and Classic Load Balancers
	"us-east-2.elb.amazonaws.com":         "Z3AADJGX6KTTL2",
	"us-east-1.elb.amazonaws.com":         "Z35SXDOTRQ7X7K",
	"us-west-1.elb.amazonaws.com":         "Z368ELLRRE2KJ0",
	"us-west-2.elb.amazonaws.com":         "Z1H1FL5HABSF5",
	"ca-central-1.elb.amazonaws.com":      "ZQSVJUPU6J1EY",
	"ap-east-1.elb.amazonaws.com":         "Z3DQVH9N71FHZ0",
	"ap-south-1.elb.amazonaws.com":        "ZP97RAFLXTNZK",
	"ap-south-2.elb.amazonaws.com":        "Z0173938T07WNTVAEPZN",
	"ap-northeast-2.elb.amazonaws.com":    "ZWKZPGTI48KDX",
	"ap-northeast-3.elb.amazonaws.com":    "Z5LXEXXYW11ES",
	"ap-southeast-1.elb.amazonaws.com":    "Z1LMS91P8CMLE5",
	"ap-southeast-2.elb.amazonaws.com":    "Z1GM3OXH4ZPM65",
	"ap-southeast-3.elb.amazonaws.com":    "Z08888821HLRG5A9ZRTER",
	"ap-southeast-4.elb.amazonaws.com":    "Z09517862IB2WZLPXG76F",
	"ap-northeast-1.elb.amazonaws.com":    "Z14GRHDCWA56QT",
	"eu-central-1.elb.amazonaws.com":      "Z215JYRZR1TBD5",
	"eu-central-2.elb.amazonaws.com":      "Z06391101F2ZOEP8P5EB3",
	"eu-west-1.elb.amazonaws.com":         "Z32O12XQLNTSW2",
	"eu-west-2.elb.amazonaws.com":         "ZHURV8PSTC4K8",
	"eu-west-3.elb.amazonaws.com":         "Z3Q77PNBQS71R4",
	"eu-north-1.elb.amazonaws.com":        "Z23TAZ6LKFMNIO",
	"eu-south-1.elb.amazonaws.com":        "Z3ULH7SSC9OV64",
	"eu-south-2.elb.amazonaws.com":        "Z0956581394HF5D5LXGAP",
	"sa-east-1.elb.amazonaws.com":         "Z2P70J7HTTTPLU",
	"cn-north-1.elb.amazonaws.com.cn":     "Z1GDH35T77C1KE",
	"cn-northwest-1.elb.amazonaws.com.cn": "ZM7IZAIOVVDZF",
	"us-gov-west-1.elb.amazonaws.com":     "Z33AYJ8TM3BH4J",
	"us-gov-east-1.elb.amazonaws.com":     "Z166TLBEWOO7G0",
	"me-central-1.elb.amazonaws.com":      "Z08230872XQRWHG2XF6I",
	"me-south-1.elb.amazonaws.com":        "ZS929ML54UICD",
	"af-south-1.elb.amazonaws.com":        "Z268VQBMOI5EKX",
	"il-central-1.elb.amazonaws.com":      "Z09170902867EHPV2DABU",
	// Network Load Balancers
	"elb.us-east-2.amazonaws.com":         "ZLMOA37VPKANP",
	"elb.us-east-1.amazonaws.com":         "Z26RNL4JYFTOTI",
	"elb.us-west-1.amazonaws.com":         "Z24FKFUX50B4VW",
	"elb.us-west-2.amazonaws.com":         "Z18D5FSROUN65G",
	"elb.ca-central-1.amazonaws.com":      "Z2EPGBW3API2WT",
	"elb.ap-east-1.amazonaws.com":         "Z12Y7K3UBGUAD1",
	"elb.ap-south-1.amazonaws.com":        "ZVDDRBQ08TROA",
	"elb.ap-south-2.amazonaws.com":        "Z0711778386UTO08407HT",
	"elb.ap-northeast-3.amazonaws.com":    "Z1GWIQ4HH19I5X",
	"elb.ap-northeast-2.amazonaws.com":    "ZIBE1TIR4HY56",
	"elb.ap-southeast-1.amazonaws.com":    "ZKVM4W9LS7TM",
	"elb.ap-southeast-2.amazonaws.com":    "ZCT6FZBF4DROD",
	"elb.ap-southeast-3.amazonaws.com":    "Z01971771FYVNCOVWJU1G",
	"elb.ap-southeast-4.amazonaws.com":    "Z01156963G8MIIL7X90IV",
	"elb.ap-northeast-1.amazonaws.com":    "Z31USIVHYNEOWT",
	"elb.eu-central-1.amazonaws.com":      "Z3F0SRJ5LGBH90",
	"elb.eu-central-2.amazonaws.com":      "Z02239872DOALSIDCX66S",
	"elb.eu-west-1.amazonaws.com":         "Z2IFOLAFXWLO4F",
	"elb.eu-west-2.amazonaws.com":         "ZD4D7Y8KGAS4G",
	"elb.eu-west-3.amazonaws.com":         "Z1CMS0P5QUZ6D5",
	"elb.eu-north-1.amazonaws.com":        "Z1UDT6IFJ4EJM",
	"elb.eu-south-1.amazonaws.com":        "Z23146JA1KNAFP",
	"elb.eu-south-2.amazonaws.com":        "Z1011216NVTVYADP1SSV",
	"elb.sa-east-1.amazonaws.com":         "ZTK26PT1VY4CU",
	"elb.cn-north-1.amazonaws.com.cn":     "Z3QFB96KMJ7ED6",
	"elb.cn-northwest-1.amazonaws.com.cn": "ZQEIKTCZ8352D",
	"elb.us-gov-west-1.amazonaws.com":     "ZMG1MZ2THAWF1",
	"elb.us-gov-east-1.amazonaws.com":     "Z1ZSMQQ6Q24QQ8",
	"elb.me-central-1.amazonaws.com":      "Z00282643NTTLPANJJG2P",
	"elb.me-south-1.amazonaws.com":        "Z3QSRYVP46NYYV",
	"elb.af-south-1.amazonaws.com":        "Z203XCE67M25HM",
	"elb.il-central-1.amazonaws.com":      "Z0313266YDI6ZRHTGQY4",
	// Global Accelerator
	"awsglobalaccelerator.com": "Z2BJ6XQ5FK7U4H",
	// Cloudfront and AWS API Gateway edge-optimized endpoints
	"cloudfront.net": "Z2FDTNDATAQYW2",
	// VPC Endpoint (PrivateLink)
	"eu-west-2.vpce.amazonaws.com":      "Z7K1066E3PUKB",
	"us-east-2.vpce.amazonaws.com":      "ZC8PG0KIFKBRI",
	"af-south-1.vpce.amazonaws.com":     "Z09302161J80N9A7UTP7U",
	"ap-east-1.vpce.amazonaws.com":      "Z2LIHJ7PKBEMWN",
	"ap-northeast-1.vpce.amazonaws.com": "Z2E726K9Y6RL4W",
	"ap-northeast-2.vpce.amazonaws.com": "Z27UANNT0PRK1T",
	"ap-northeast-3.vpce.amazonaws.com": "Z376B5OMM2JZL2",
	"ap-south-1.vpce.amazonaws.com":     "Z2KVTB3ZLFM7JR",
	"ap-south-2.vpce.amazonaws.com":     "Z0952991RWSF5AHIQDIY",
	"ap-southeast-1.vpce.amazonaws.com": "Z18LLCSTV4NVNL",
	"ap-southeast-2.vpce.amazonaws.com": "ZDK2GCRPAFKGO",
	"ap-southeast-3.vpce.amazonaws.com": "Z03881013RZ9BYYZO8N5W",
	"ap-southeast-4.vpce.amazonaws.com": "Z07508191CO1RNBX3X3AU",
	"ca-central-1.vpce.amazonaws.com":   "ZRCXCF510Y6P9",
	"eu-central-1.vpce.amazonaws.com":   "Z273ZU8SZ5RJPC",
	"eu-central-2.vpce.amazonaws.com":   "Z045369019J4FUQ4S272E",
	"eu-north-1.vpce.amazonaws.com":     "Z3OWWK6JFDEDGC",
	"eu-south-1.vpce.amazonaws.com":     "Z2A5FDNRLY7KZG",
	"eu-south-2.vpce.amazonaws.com":     "Z014396544HENR57XQCJ",
	"eu-west-1.vpce.amazonaws.com":      "Z38GZ743OKFT7T",
	"eu-west-3.vpce.amazonaws.com":      "Z1DWHTMFP0WECP",
	"me-central-1.vpce.amazonaws.com":   "Z07122992YCEUCB9A9570",
	"me-south-1.vpce.amazonaws.com":     "Z3B95P3VBGEQGY",
	"sa-east-1.vpce.amazonaws.com":      "Z2LXUWEVLCVZIB",
	"us-east-1.vpce.amazonaws.com":      "Z7HUB22UULQXV",
	"us-gov-east-1.vpce.amazonaws.com":  "Z2MU5TEIGO9WXB",
	"us-gov-west-1.vpce.amazonaws.com":  "Z12529ZODG2B6H",
	"us-west-1.vpce.amazonaws.com":      "Z12I86A8N7VCZO",
	"us-west-2.vpce.amazonaws.com":      "Z1YSA3EXCYUU9Z",
	// AWS API Gateway (Regional endpoints)
	// See: https://docs.aws.amazon.com/general/latest/gr/apigateway.html
	"execute-api.us-east-2.amazonaws.com":      "ZOJJZC49E0EPZ",
	"execute-api.us-east-1.amazonaws.com":      "Z1UJRXOUMOOFQ8",
	"execute-api.us-west-1.amazonaws.com":      "Z2MUQ32089INYE",
	"execute-api.us-west-2.amazonaws.com":      "Z2OJLYMUO9EFXC",
	"execute-api.af-south-1.amazonaws.com":     "Z2DHW2332DAMTN",
	"execute-api.ap-east-1.amazonaws.com":      "Z3FD1VL90ND7K5",
	"execute-api.ap-south-1.amazonaws.com":     "Z3VO1THU9YC4UR",
	"execute-api.ap-northeast-2.amazonaws.com": "Z20JF4UZKIW1U8",
	"execute-api.ap-southeast-1.amazonaws.com": "ZL327KTPIQFUL",
	"execute-api.ap-southeast-2.amazonaws.com": "Z2RPCDW04V8134",
	"execute-api.ap-northeast-1.amazonaws.com": "Z1YSHQZHG15GKL",
	"execute-api.ca-central-1.amazonaws.com":   "Z19DQILCV0OWEC",
	"execute-api.eu-central-1.amazonaws.com":   "Z1U9ULNL0V5AJ3",
	"execute-api.eu-west-1.amazonaws.com":      "ZLY8HYME6SFDD",
	"execute-api.eu-west-2.amazonaws.com":      "ZJ5UAJN8Y3Z2Q",
	"execute-api.eu-south-1.amazonaws.com":     "Z3BT4WSQ9TDYZV",
	"execute-api.eu-west-3.amazonaws.com":      "Z3KY65QIEKYHQQ",
	"execute-api.eu-south-2.amazonaws.com":     "Z02499852UI5HEQ5JVWX3",
	"execute-api.eu-north-1.amazonaws.com":     "Z3UWIKFBOOGXPP",
	"execute-api.me-south-1.amazonaws.com":     "Z20ZBPC0SS8806",
	"execute-api.me-central-1.amazonaws.com":   "Z08780021BKYYY8U0YHTV",
	"execute-api.sa-east-1.amazonaws.com":      "ZCMLWB8V5SYIT",
	"execute-api.us-gov-east-1.amazonaws.com":  "Z3SE9ATJYCRCZJ",
	"execute-api.us-gov-west-1.amazonaws.com":  "Z1K6XKP9SAGWDV",
}

// Route53API is the subset of the AWS Route53 API that we actually use.  Add methods as required. Signatures must match exactly.
// mostly taken from: https://github.com/kubernetes/kubernetes/blob/853167624edb6bc0cfdcdfb88e746e178f5db36c/federation/pkg/dnsprovider/providers/aws/route53/stubs/route53api.go
type Route53API interface {
	ListResourceRecordSetsPagesWithContext(ctx context.Context, input *route53.ListResourceRecordSetsInput, fn func(resp *route53.ListResourceRecordSetsOutput, lastPage bool) (shouldContinue bool), opts ...request.Option) error
	ChangeResourceRecordSetsWithContext(ctx context.Context, input *route53.ChangeResourceRecordSetsInput, opts ...request.Option) (*route53.ChangeResourceRecordSetsOutput, error)
	CreateHostedZoneWithContext(ctx context.Context, input *route53.CreateHostedZoneInput, opts ...request.Option) (*route53.CreateHostedZoneOutput, error)
	ListHostedZonesPagesWithContext(ctx context.Context, input *route53.ListHostedZonesInput, fn func(resp *route53.ListHostedZonesOutput, lastPage bool) (shouldContinue bool), opts ...request.Option) error
	ListTagsForResourceWithContext(ctx context.Context, input *route53.ListTagsForResourceInput, opts ...request.Option) (*route53.ListTagsForResourceOutput, error)
}

// wrapper to handle ownership relation throughout the provider implementation
type Route53Change struct {
	route53.Change
	OwnedRecord string
	sizeBytes   int
	sizeValues  int
}

type Route53Changes []*Route53Change

func (cs Route53Changes) Route53Changes() []*route53.Change {
	ret := []*route53.Change{}
	for _, c := range cs {
		ret = append(ret, &c.Change)
	}
	return ret
}

type zonesListCache struct {
	age      time.Time
	duration time.Duration
	zones    map[string]*route53.HostedZone
}

// AWSProvider is an implementation of Provider for AWS Route53.
type AWSProvider struct {
	provider.BaseProvider
	client                Route53API
	dryRun                bool
	batchChangeSize       int
	batchChangeSizeBytes  int
	batchChangeSizeValues int
	batchChangeInterval   time.Duration
	evaluateTargetHealth  bool
	// only consider hosted zones managing domains ending in this suffix
	domainFilter endpoint.DomainFilter
	// filter hosted zones by id
	zoneIDFilter provider.ZoneIDFilter
	// filter hosted zones by type (e.g. private or public)
	zoneTypeFilter provider.ZoneTypeFilter
	// filter hosted zones by tags
	zoneTagFilter provider.ZoneTagFilter
	// extend filter for sub-domains in the zone (e.g. first.us-east-1.example.com)
	zoneMatchParent bool
	preferCNAME     bool
	zonesCache      *zonesListCache
	// queue for collecting changes to submit them in the next iteration, but after all other changes
	failedChangesQueue map[string]Route53Changes
}

// AWSConfig contains configuration to create a new AWS provider.
type AWSConfig struct {
<<<<<<< HEAD
	DomainFilter          endpoint.DomainFilter
	ZoneIDFilter          provider.ZoneIDFilter
	ZoneTypeFilter        provider.ZoneTypeFilter
	ZoneTagFilter         provider.ZoneTagFilter
	BatchChangeSize       int
	BatchChangeSizeBytes  int
	BatchChangeSizeValues int
	BatchChangeInterval   time.Duration
	EvaluateTargetHealth  bool
	PreferCNAME           bool
	DryRun                bool
	ZoneCacheDuration     time.Duration
=======
	DomainFilter         endpoint.DomainFilter
	ZoneIDFilter         provider.ZoneIDFilter
	ZoneTypeFilter       provider.ZoneTypeFilter
	ZoneTagFilter        provider.ZoneTagFilter
	ZoneMatchParent      bool
	BatchChangeSize      int
	BatchChangeInterval  time.Duration
	EvaluateTargetHealth bool
	PreferCNAME          bool
	DryRun               bool
	ZoneCacheDuration    time.Duration
>>>>>>> 042d13b6
}

// NewAWSProvider initializes a new AWS Route53 based Provider.
func NewAWSProvider(awsConfig AWSConfig, client Route53API) (*AWSProvider, error) {
	provider := &AWSProvider{
<<<<<<< HEAD
		client:                client,
		domainFilter:          awsConfig.DomainFilter,
		zoneIDFilter:          awsConfig.ZoneIDFilter,
		zoneTypeFilter:        awsConfig.ZoneTypeFilter,
		zoneTagFilter:         awsConfig.ZoneTagFilter,
		batchChangeSize:       awsConfig.BatchChangeSize,
		batchChangeSizeBytes:  awsConfig.BatchChangeSizeBytes,
		batchChangeSizeValues: awsConfig.BatchChangeSizeValues,
		batchChangeInterval:   awsConfig.BatchChangeInterval,
		evaluateTargetHealth:  awsConfig.EvaluateTargetHealth,
		preferCNAME:           awsConfig.PreferCNAME,
		dryRun:                awsConfig.DryRun,
		zonesCache:            &zonesListCache{duration: awsConfig.ZoneCacheDuration},
		failedChangesQueue:    make(map[string]Route53Changes),
=======
		client:               client,
		domainFilter:         awsConfig.DomainFilter,
		zoneIDFilter:         awsConfig.ZoneIDFilter,
		zoneTypeFilter:       awsConfig.ZoneTypeFilter,
		zoneTagFilter:        awsConfig.ZoneTagFilter,
		zoneMatchParent:      awsConfig.ZoneMatchParent,
		batchChangeSize:      awsConfig.BatchChangeSize,
		batchChangeInterval:  awsConfig.BatchChangeInterval,
		evaluateTargetHealth: awsConfig.EvaluateTargetHealth,
		preferCNAME:          awsConfig.PreferCNAME,
		dryRun:               awsConfig.DryRun,
		zonesCache:           &zonesListCache{duration: awsConfig.ZoneCacheDuration},
		failedChangesQueue:   make(map[string]Route53Changes),
>>>>>>> 042d13b6
	}

	return provider, nil
}

// Zones returns the list of hosted zones.
func (p *AWSProvider) Zones(ctx context.Context) (map[string]*route53.HostedZone, error) {
	if p.zonesCache.zones != nil && time.Since(p.zonesCache.age) < p.zonesCache.duration {
		log.Debug("Using cached zones list")
		return p.zonesCache.zones, nil
	}
	log.Debug("Refreshing zones list cache")

	zones := make(map[string]*route53.HostedZone)

	var tagErr error
	f := func(resp *route53.ListHostedZonesOutput, lastPage bool) (shouldContinue bool) {
		for _, zone := range resp.HostedZones {
			if !p.zoneIDFilter.Match(aws.StringValue(zone.Id)) {
				continue
			}

			if !p.zoneTypeFilter.Match(zone) {
				continue
			}

			if !p.domainFilter.Match(aws.StringValue(zone.Name)) {
				if !p.zoneMatchParent {
					continue
				}
				if !p.domainFilter.MatchParent(aws.StringValue(zone.Name)) {
					continue
				}
			}

			// Only fetch tags if a tag filter was specified
			if !p.zoneTagFilter.IsEmpty() {
				tags, err := p.tagsForZone(ctx, *zone.Id)
				if err != nil {
					tagErr = err
					return false
				}
				if !p.zoneTagFilter.Match(tags) {
					continue
				}
			}

			zones[aws.StringValue(zone.Id)] = zone
		}

		return true
	}

	err := p.client.ListHostedZonesPagesWithContext(ctx, &route53.ListHostedZonesInput{}, f)
	if err != nil {
		return nil, provider.NewSoftError(fmt.Errorf("failed to list hosted zones: %w", err))
	}
	if tagErr != nil {
		return nil, provider.NewSoftError(fmt.Errorf("failed to list zones tags: %w", tagErr))
	}

	for _, zone := range zones {
		log.Debugf("Considering zone: %s (domain: %s)", aws.StringValue(zone.Id), aws.StringValue(zone.Name))
	}

	if p.zonesCache.duration > time.Duration(0) {
		p.zonesCache.zones = zones
		p.zonesCache.age = time.Now()
	}

	return zones, nil
}

// wildcardUnescape converts \\052.abc back to *.abc
// Route53 stores wildcards escaped: http://docs.aws.amazon.com/Route53/latest/DeveloperGuide/DomainNameFormat.html?shortFooter=true#domain-name-format-asterisk
func wildcardUnescape(s string) string {
	return strings.Replace(s, "\\052", "*", 1)
}

// Records returns the list of records in a given hosted zone.
func (p *AWSProvider) Records(ctx context.Context) (endpoints []*endpoint.Endpoint, _ error) {
	zones, err := p.Zones(ctx)
	if err != nil {
		return nil, provider.NewSoftError(fmt.Errorf("records retrieval failed: %w", err))
	}

	return p.records(ctx, zones)
}

func (p *AWSProvider) records(ctx context.Context, zones map[string]*route53.HostedZone) ([]*endpoint.Endpoint, error) {
	endpoints := make([]*endpoint.Endpoint, 0)
	f := func(resp *route53.ListResourceRecordSetsOutput, lastPage bool) (shouldContinue bool) {
		for _, r := range resp.ResourceRecordSets {
			newEndpoints := make([]*endpoint.Endpoint, 0)

			if !p.SupportedRecordType(aws.StringValue(r.Type)) {
				continue
			}

			var ttl endpoint.TTL
			if r.TTL != nil {
				ttl = endpoint.TTL(*r.TTL)
			}

			if len(r.ResourceRecords) > 0 {
				targets := make([]string, len(r.ResourceRecords))
				for idx, rr := range r.ResourceRecords {
					targets[idx] = aws.StringValue(rr.Value)
				}

				ep := endpoint.NewEndpointWithTTL(wildcardUnescape(aws.StringValue(r.Name)), aws.StringValue(r.Type), ttl, targets...)
				if aws.StringValue(r.Type) == endpoint.RecordTypeCNAME {
					ep = ep.WithProviderSpecific(providerSpecificAlias, "false")
				}
				newEndpoints = append(newEndpoints, ep)
			}

			if r.AliasTarget != nil {
				// Alias records don't have TTLs so provide the default to match the TXT generation
				if ttl == 0 {
					ttl = recordTTL
				}
				ep := endpoint.
					NewEndpointWithTTL(wildcardUnescape(aws.StringValue(r.Name)), endpoint.RecordTypeA, ttl, aws.StringValue(r.AliasTarget.DNSName)).
					WithProviderSpecific(providerSpecificEvaluateTargetHealth, fmt.Sprintf("%t", aws.BoolValue(r.AliasTarget.EvaluateTargetHealth))).
					WithProviderSpecific(providerSpecificAlias, "true")
				newEndpoints = append(newEndpoints, ep)
			}

			for _, ep := range newEndpoints {
				if r.SetIdentifier != nil {
					ep.SetIdentifier = aws.StringValue(r.SetIdentifier)
					switch {
					case r.Weight != nil:
						ep.WithProviderSpecific(providerSpecificWeight, fmt.Sprintf("%d", aws.Int64Value(r.Weight)))
					case r.Region != nil:
						ep.WithProviderSpecific(providerSpecificRegion, aws.StringValue(r.Region))
					case r.Failover != nil:
						ep.WithProviderSpecific(providerSpecificFailover, aws.StringValue(r.Failover))
					case r.MultiValueAnswer != nil && aws.BoolValue(r.MultiValueAnswer):
						ep.WithProviderSpecific(providerSpecificMultiValueAnswer, "")
					case r.GeoLocation != nil:
						if r.GeoLocation.ContinentCode != nil {
							ep.WithProviderSpecific(providerSpecificGeolocationContinentCode, aws.StringValue(r.GeoLocation.ContinentCode))
						} else {
							if r.GeoLocation.CountryCode != nil {
								ep.WithProviderSpecific(providerSpecificGeolocationCountryCode, aws.StringValue(r.GeoLocation.CountryCode))
							}
							if r.GeoLocation.SubdivisionCode != nil {
								ep.WithProviderSpecific(providerSpecificGeolocationSubdivisionCode, aws.StringValue(r.GeoLocation.SubdivisionCode))
							}
						}
					default:
						// one of the above needs to be set, otherwise SetIdentifier doesn't make sense
					}
				}

				if r.HealthCheckId != nil {
					ep.WithProviderSpecific(providerSpecificHealthCheckID, aws.StringValue(r.HealthCheckId))
				}

				endpoints = append(endpoints, ep)
			}
		}

		return true
	}

	for _, z := range zones {
		params := &route53.ListResourceRecordSetsInput{
			HostedZoneId: z.Id,
			MaxItems:     aws.String(route53PageSize),
		}

		if err := p.client.ListResourceRecordSetsPagesWithContext(ctx, params, f); err != nil {
			return nil, provider.NewSoftError(fmt.Errorf("failed to list resource records sets for zone %s: %w", *z.Id, err))
		}
	}

	return endpoints, nil
}

// Identify if old and new endpoints require DELETE/CREATE instead of UPDATE.
func (p *AWSProvider) requiresDeleteCreate(old *endpoint.Endpoint, new *endpoint.Endpoint) bool {
	// a change of record type
	if old.RecordType != new.RecordType {
		return true
	}

	// an ALIAS record change to/from an A
	if old.RecordType == endpoint.RecordTypeA {
		oldAlias, _ := old.GetProviderSpecificProperty(providerSpecificAlias)
		newAlias, _ := new.GetProviderSpecificProperty(providerSpecificAlias)
		if oldAlias != newAlias {
			return true
		}
	}

	// a set identifier change
	if old.SetIdentifier != new.SetIdentifier {
		return true
	}

	// a change of routing policy
	// default to true for geolocation properties if any geolocation property exists in old/new but not the other
	for _, propType := range [7]string{providerSpecificWeight, providerSpecificRegion, providerSpecificFailover,
		providerSpecificFailover, providerSpecificGeolocationContinentCode, providerSpecificGeolocationCountryCode,
		providerSpecificGeolocationSubdivisionCode} {
		_, oldPolicy := old.GetProviderSpecificProperty(propType)
		_, newPolicy := new.GetProviderSpecificProperty(propType)
		if oldPolicy != newPolicy {
			return true
		}
	}

	return false
}

func (p *AWSProvider) createUpdateChanges(newEndpoints, oldEndpoints []*endpoint.Endpoint) Route53Changes {
	var deletes []*endpoint.Endpoint
	var creates []*endpoint.Endpoint
	var updates []*endpoint.Endpoint

	for i, new := range newEndpoints {
		old := oldEndpoints[i]
		if p.requiresDeleteCreate(old, new) {
			deletes = append(deletes, old)
			creates = append(creates, new)
		} else {
			// Safe to perform an UPSERT.
			updates = append(updates, new)
		}
	}

	combined := make(Route53Changes, 0, len(deletes)+len(creates)+len(updates))
	combined = append(combined, p.newChanges(route53.ChangeActionCreate, creates)...)
	combined = append(combined, p.newChanges(route53.ChangeActionUpsert, updates)...)
	combined = append(combined, p.newChanges(route53.ChangeActionDelete, deletes)...)
	return combined
}

// GetDomainFilter generates a filter to exclude any domain that is not controlled by the provider
func (p *AWSProvider) GetDomainFilter() endpoint.DomainFilter {
	zones, err := p.Zones(context.Background())
	if err != nil {
		log.Errorf("failed to list zones: %v", err)
		return endpoint.DomainFilter{}
	}
	zoneNames := []string(nil)
	for _, z := range zones {
		zoneNames = append(zoneNames, aws.StringValue(z.Name), "."+aws.StringValue(z.Name))
	}
	log.Infof("Applying provider record filter for domains: %v", zoneNames)
	return endpoint.NewDomainFilter(zoneNames)
}

// ApplyChanges applies a given set of changes in a given zone.
func (p *AWSProvider) ApplyChanges(ctx context.Context, changes *plan.Changes) error {
	zones, err := p.Zones(ctx)
	if err != nil {
		return provider.NewSoftError(fmt.Errorf("failed to list zones, not applying changes: %w", err))
	}

	updateChanges := p.createUpdateChanges(changes.UpdateNew, changes.UpdateOld)

	combinedChanges := make(Route53Changes, 0, len(changes.Delete)+len(changes.Create)+len(updateChanges))
	combinedChanges = append(combinedChanges, p.newChanges(route53.ChangeActionCreate, changes.Create)...)
	combinedChanges = append(combinedChanges, p.newChanges(route53.ChangeActionDelete, changes.Delete)...)
	combinedChanges = append(combinedChanges, updateChanges...)

	return p.submitChanges(ctx, combinedChanges, zones)
}

// submitChanges takes a zone and a collection of Changes and sends them as a single transaction.
func (p *AWSProvider) submitChanges(ctx context.Context, changes Route53Changes, zones map[string]*route53.HostedZone) error {
	// return early if there is nothing to change
	if len(changes) == 0 {
		log.Info("All records are already up to date")
		return nil
	}

	// separate into per-zone change sets to be passed to the API.
	changesByZone := changesByZone(zones, changes)
	if len(changesByZone) == 0 {
		log.Info("All records are already up to date, there are no changes for the matching hosted zones")
	}

	var failedZones []string
	for z, cs := range changesByZone {
		var failedUpdate bool

		// group changes into new changes and into changes that failed in a previous iteration and are retried
		retriedChanges, newChanges := findChangesInQueue(cs, p.failedChangesQueue[z])
		p.failedChangesQueue[z] = nil

		batchCs := append(batchChangeSet(newChanges, p.batchChangeSize, p.batchChangeSizeBytes, p.batchChangeSizeValues),
			batchChangeSet(retriedChanges, p.batchChangeSize, p.batchChangeSizeBytes, p.batchChangeSizeValues)...)
		for i, b := range batchCs {
			if len(b) == 0 {
				continue
			}

			for _, c := range b {
				log.Infof("Desired change: %s %s %s [Id: %s]", *c.Action, *c.ResourceRecordSet.Name, *c.ResourceRecordSet.Type, z)
			}

			if !p.dryRun {
				params := &route53.ChangeResourceRecordSetsInput{
					HostedZoneId: aws.String(z),
					ChangeBatch: &route53.ChangeBatch{
						Changes: b.Route53Changes(),
					},
				}

				successfulChanges := 0

				if _, err := p.client.ChangeResourceRecordSetsWithContext(ctx, params); err != nil {
					log.Errorf("Failure in zone %s [Id: %s] when submitting change batch: %v", aws.StringValue(zones[z].Name), z, err)

					changesByOwnership := groupChangesByNameAndOwnershipRelation(b)

					if len(changesByOwnership) > 1 {
						log.Debug("Trying to submit change sets one-by-one instead")

						for _, changes := range changesByOwnership {
							for _, c := range changes {
								log.Debugf("Desired change: %s %s %s [Id: %s]", *c.Action, *c.ResourceRecordSet.Name, *c.ResourceRecordSet.Type, z)
							}
							params.ChangeBatch = &route53.ChangeBatch{
								Changes: changes.Route53Changes(),
							}
							if _, err := p.client.ChangeResourceRecordSetsWithContext(ctx, params); err != nil {
								failedUpdate = true
								log.Errorf("Failed submitting change (error: %v), it will be retried in a separate change batch in the next iteration", err)
								p.failedChangesQueue[z] = append(p.failedChangesQueue[z], changes...)
							} else {
								successfulChanges = successfulChanges + len(changes)
							}
						}
					} else {
						failedUpdate = true
					}
				} else {
					successfulChanges = len(b)
				}

				if successfulChanges > 0 {
					// z is the R53 Hosted Zone ID already as aws.StringValue
					log.Infof("%d record(s) in zone %s [Id: %s] were successfully updated", successfulChanges, aws.StringValue(zones[z].Name), z)
				}

				if i != len(batchCs)-1 {
					time.Sleep(p.batchChangeInterval)
				}
			}
		}

		if failedUpdate {
			failedZones = append(failedZones, z)
		}
	}

	if len(failedZones) > 0 {
		return provider.NewSoftError(fmt.Errorf("failed to submit all changes for the following zones: %v", failedZones))
	}

	return nil
}

// newChanges returns a collection of Changes based on the given records and action.
func (p *AWSProvider) newChanges(action string, endpoints []*endpoint.Endpoint) Route53Changes {
	changes := make(Route53Changes, 0, len(endpoints))

	for _, endpoint := range endpoints {
		change, dualstack := p.newChange(action, endpoint)
		changes = append(changes, change)
		if dualstack {
			// make a copy of change, modify RRS type to AAAA, then add new change
			rrs := *change.ResourceRecordSet
			change2 := &Route53Change{Change: route53.Change{Action: change.Action, ResourceRecordSet: &rrs}}
			change2.ResourceRecordSet.Type = aws.String(route53.RRTypeAaaa)
			changes = append(changes, change2)
		}
	}

	return changes
}

// AdjustEndpoints modifies the provided endpoints (coming from various sources) to match
// the endpoints that the provider returns in `Records` so that the change plan will not have
// unneeded (potentially failing) changes.
// Example: CNAME endpoints pointing to ELBs will have a `alias` provider-specific property
// added to match the endpoints generated from existing alias records in Route53.
func (p *AWSProvider) AdjustEndpoints(endpoints []*endpoint.Endpoint) ([]*endpoint.Endpoint, error) {
	for _, ep := range endpoints {
		alias := false

		if aliasString, ok := ep.GetProviderSpecificProperty(providerSpecificAlias); ok {
			alias = aliasString == "true"
			if alias {
				if ep.RecordType != endpoint.RecordTypeA {
					ep.DeleteProviderSpecificProperty(providerSpecificAlias)
				}
			} else {
				if ep.RecordType == endpoint.RecordTypeCNAME {
					if aliasString != "false" {
						ep.SetProviderSpecificProperty(providerSpecificAlias, "false")
					}
				} else {
					ep.DeleteProviderSpecificProperty(providerSpecificAlias)
				}
			}
		} else if ep.RecordType == endpoint.RecordTypeCNAME {
			alias = useAlias(ep, p.preferCNAME)
			log.Debugf("Modifying endpoint: %v, setting %s=%v", ep, providerSpecificAlias, alias)
			ep.SetProviderSpecificProperty(providerSpecificAlias, strconv.FormatBool(alias))
		}

		if alias {
			ep.RecordType = endpoint.RecordTypeA
			if ep.RecordTTL.IsConfigured() {
				log.Debugf("Modifying endpoint: %v, setting ttl=%v", ep, recordTTL)
				ep.RecordTTL = recordTTL
			}
			if prop, ok := ep.GetProviderSpecificProperty(providerSpecificEvaluateTargetHealth); ok {
				if prop != "true" && prop != "false" {
					ep.SetProviderSpecificProperty(providerSpecificEvaluateTargetHealth, "false")
				}
			} else {
				ep.SetProviderSpecificProperty(providerSpecificEvaluateTargetHealth, strconv.FormatBool(p.evaluateTargetHealth))
			}
		} else {
			ep.DeleteProviderSpecificProperty(providerSpecificEvaluateTargetHealth)
		}
	}
	return endpoints, nil
}

// newChange returns a route53 Change and a boolean indicating if there should also be a change to a AAAA record
// returned Change is based on the given record by the given action, e.g.
// action=ChangeActionCreate returns a change for creation of the record and
// action=ChangeActionDelete returns a change for deletion of the record.
func (p *AWSProvider) newChange(action string, ep *endpoint.Endpoint) (*Route53Change, bool) {
	change := &Route53Change{
		Change: route53.Change{
			Action: aws.String(action),
			ResourceRecordSet: &route53.ResourceRecordSet{
				Name: aws.String(ep.DNSName),
			},
		},
	}
	dualstack := false
	if targetHostedZone := isAWSAlias(ep); targetHostedZone != "" {
		evalTargetHealth := p.evaluateTargetHealth
		if prop, ok := ep.GetProviderSpecificProperty(providerSpecificEvaluateTargetHealth); ok {
			evalTargetHealth = prop == "true"
		}
		// If the endpoint has a Dualstack label, append a change for AAAA record as well.
		if val, ok := ep.Labels[endpoint.DualstackLabelKey]; ok {
			dualstack = val == "true"
		}
		change.ResourceRecordSet.Type = aws.String(route53.RRTypeA)
		change.ResourceRecordSet.AliasTarget = &route53.AliasTarget{
			DNSName:              aws.String(ep.Targets[0]),
			HostedZoneId:         aws.String(cleanZoneID(targetHostedZone)),
			EvaluateTargetHealth: aws.Bool(evalTargetHealth),
		}
		change.sizeBytes += len([]byte(ep.Targets[0]))
		change.sizeValues += 1
	} else {
		change.ResourceRecordSet.Type = aws.String(ep.RecordType)
		if !ep.RecordTTL.IsConfigured() {
			change.ResourceRecordSet.TTL = aws.Int64(recordTTL)
		} else {
			change.ResourceRecordSet.TTL = aws.Int64(int64(ep.RecordTTL))
		}
		change.ResourceRecordSet.ResourceRecords = make([]*route53.ResourceRecord, len(ep.Targets))
		for idx, val := range ep.Targets {
			change.ResourceRecordSet.ResourceRecords[idx] = &route53.ResourceRecord{
				Value: aws.String(val),
			}
			change.sizeBytes += len([]byte(val))
			change.sizeValues += 1
		}
	}

	if action == route53.ChangeActionUpsert {
		// If the value of the Action element is UPSERT, each ResourceRecord element and each character in a Value
		// element is counted twice
		change.sizeBytes *= 2
		change.sizeValues *= 2
	}

	setIdentifier := ep.SetIdentifier
	if setIdentifier != "" {
		change.ResourceRecordSet.SetIdentifier = aws.String(setIdentifier)
		if prop, ok := ep.GetProviderSpecificProperty(providerSpecificWeight); ok {
			weight, err := strconv.ParseInt(prop, 10, 64)
			if err != nil {
				log.Errorf("Failed parsing value of %s: %s: %v; using weight of 0", providerSpecificWeight, prop, err)
				weight = 0
			}
			change.ResourceRecordSet.Weight = aws.Int64(weight)
		}
		if prop, ok := ep.GetProviderSpecificProperty(providerSpecificRegion); ok {
			change.ResourceRecordSet.Region = aws.String(prop)
		}
		if prop, ok := ep.GetProviderSpecificProperty(providerSpecificFailover); ok {
			change.ResourceRecordSet.Failover = aws.String(prop)
		}
		if _, ok := ep.GetProviderSpecificProperty(providerSpecificMultiValueAnswer); ok {
			change.ResourceRecordSet.MultiValueAnswer = aws.Bool(true)
		}

		geolocation := &route53.GeoLocation{}
		useGeolocation := false
		if prop, ok := ep.GetProviderSpecificProperty(providerSpecificGeolocationContinentCode); ok {
			geolocation.ContinentCode = aws.String(prop)
			useGeolocation = true
		} else {
			if prop, ok := ep.GetProviderSpecificProperty(providerSpecificGeolocationCountryCode); ok {
				geolocation.CountryCode = aws.String(prop)
				useGeolocation = true
			}
			if prop, ok := ep.GetProviderSpecificProperty(providerSpecificGeolocationSubdivisionCode); ok {
				geolocation.SubdivisionCode = aws.String(prop)
				useGeolocation = true
			}
		}
		if useGeolocation {
			change.ResourceRecordSet.GeoLocation = geolocation
		}
	}

	if prop, ok := ep.GetProviderSpecificProperty(providerSpecificHealthCheckID); ok {
		change.ResourceRecordSet.HealthCheckId = aws.String(prop)
	}

	if ownedRecord, ok := ep.Labels[endpoint.OwnedRecordLabelKey]; ok {
		change.OwnedRecord = ownedRecord
	}

	return change, dualstack
}

// searches for `changes` that are contained in `queue` and returns the `changes` separated by whether they were found in the queue (`foundChanges`) or not (`notFoundChanges`)
func findChangesInQueue(changes Route53Changes, queue Route53Changes) (foundChanges, notFoundChanges Route53Changes) {
	if queue == nil {
		return Route53Changes{}, changes
	}

	for _, c := range changes {
		found := false
		for _, qc := range queue {
			if c == qc {
				foundChanges = append(foundChanges, c)
				found = true
				break
			}
		}
		if !found {
			notFoundChanges = append(notFoundChanges, c)
		}
	}

	return
}

// group the given changes by name and ownership relation to ensure these are always submitted in the same transaction to Route53;
// grouping by name is done to always submit changes with the same name but different set identifier together,
// grouping by ownership relation is done to always submit changes of records and e.g. their corresponding TXT registry records together
func groupChangesByNameAndOwnershipRelation(cs Route53Changes) map[string]Route53Changes {
	changesByOwnership := make(map[string]Route53Changes)
	for _, v := range cs {
		key := v.OwnedRecord
		if key == "" {
			key = aws.StringValue(v.ResourceRecordSet.Name)
		}
		changesByOwnership[key] = append(changesByOwnership[key], v)
	}
	return changesByOwnership
}

func (p *AWSProvider) tagsForZone(ctx context.Context, zoneID string) (map[string]string, error) {
	response, err := p.client.ListTagsForResourceWithContext(ctx, &route53.ListTagsForResourceInput{
		ResourceType: aws.String("hostedzone"),
		ResourceId:   aws.String(zoneID),
	})
	if err != nil {
		return nil, provider.NewSoftError(fmt.Errorf("failed to list tags for zone %s: %w", zoneID, err))
	}
	tagMap := map[string]string{}
	for _, tag := range response.ResourceTagSet.Tags {
		tagMap[*tag.Key] = *tag.Value
	}
	return tagMap, nil
}

// count bytes for all changes values
func countChangeBytes(cs Route53Changes) int {
	count := 0
	for _, c := range cs {
		count += c.sizeBytes
	}
	return count
}

// count total value count for all changes
func countChangeValues(cs Route53Changes) int {
	count := 0
	for _, c := range cs {
		count += c.sizeValues
	}
	return count
}

func batchChangeSet(cs Route53Changes, batchSize int, batchSizeBytes int, batchSizeValues int) []Route53Changes {
	if len(cs) <= batchSize && countChangeBytes(cs) <= batchSizeBytes && countChangeValues(cs) <= batchSizeValues {
		res := sortChangesByActionNameType(cs)
		return []Route53Changes{res}
	}

	batchChanges := make([]Route53Changes, 0)

	changesByOwnership := groupChangesByNameAndOwnershipRelation(cs)

	names := make([]string, 0)
	for v := range changesByOwnership {
		names = append(names, v)
	}
	sort.Strings(names)

	currentBatch := Route53Changes{}
	for k, name := range names {
		v := changesByOwnership[name]
		vBytes := countChangeBytes(v)
		vValues := countChangeValues(v)
		if len(v) > batchSize {
			log.Warnf("Total changes for %v exceeds max batch size of %d, total changes: %d; changes will not be performed", k, batchSize, len(v))
			continue
		}
		if vBytes > batchSizeBytes {
			log.Warnf("Total changes for %v exceeds max batch size bytes of %d, total changes bytes: %d; changes will not be performed", k, batchSizeBytes, vBytes)
			continue
		}
		if vValues > batchSizeValues {
			log.Warnf("Total changes for %v exceeds max batch size values of %d, total changes values: %d; changes will not be performed", k, batchSizeValues, vValues)
			continue
		}

		bytes := countChangeBytes(currentBatch) + vBytes
		values := countChangeValues(currentBatch) + vValues

		if len(currentBatch)+len(v) > batchSize || bytes > batchSizeBytes || values > batchSizeValues {
			// currentBatch would be too large if we add this changeset;
			// add currentBatch to batchChanges and start a new currentBatch
			batchChanges = append(batchChanges, sortChangesByActionNameType(currentBatch))
			currentBatch = append(Route53Changes{}, v...)
		} else {
			currentBatch = append(currentBatch, v...)
		}
	}
	if len(currentBatch) > 0 {
		// add final currentBatch
		batchChanges = append(batchChanges, sortChangesByActionNameType(currentBatch))
	}

	return batchChanges
}

func sortChangesByActionNameType(cs Route53Changes) Route53Changes {
	sort.SliceStable(cs, func(i, j int) bool {
		if *cs[i].Action > *cs[j].Action {
			return true
		}
		if *cs[i].Action < *cs[j].Action {
			return false
		}
		if *cs[i].ResourceRecordSet.Name < *cs[j].ResourceRecordSet.Name {
			return true
		}
		if *cs[i].ResourceRecordSet.Name > *cs[j].ResourceRecordSet.Name {
			return false
		}
		return *cs[i].ResourceRecordSet.Type < *cs[j].ResourceRecordSet.Type
	})

	return cs
}

// changesByZone separates a multi-zone change into a single change per zone.
func changesByZone(zones map[string]*route53.HostedZone, changeSet Route53Changes) map[string]Route53Changes {
	changes := make(map[string]Route53Changes)

	for _, z := range zones {
		changes[aws.StringValue(z.Id)] = Route53Changes{}
	}

	for _, c := range changeSet {
		hostname := provider.EnsureTrailingDot(aws.StringValue(c.ResourceRecordSet.Name))

		zones := suitableZones(hostname, zones)
		if len(zones) == 0 {
			log.Debugf("Skipping record %s because no hosted zone matching record DNS Name was detected", c.String())
			continue
		}
		for _, z := range zones {
			if c.ResourceRecordSet.AliasTarget != nil && aws.StringValue(c.ResourceRecordSet.AliasTarget.HostedZoneId) == sameZoneAlias {
				// alias record is to be created; target needs to be in the same zone as endpoint
				// if it's not, this will fail
				rrset := *c.ResourceRecordSet
				aliasTarget := *rrset.AliasTarget
				aliasTarget.HostedZoneId = aws.String(cleanZoneID(aws.StringValue(z.Id)))
				rrset.AliasTarget = &aliasTarget
				c = &Route53Change{
					Change: route53.Change{
						Action:            c.Action,
						ResourceRecordSet: &rrset,
					},
				}
			}
			changes[aws.StringValue(z.Id)] = append(changes[aws.StringValue(z.Id)], c)
			log.Debugf("Adding %s to zone %s [Id: %s]", hostname, aws.StringValue(z.Name), aws.StringValue(z.Id))
		}
	}

	// separating a change could lead to empty sub changes, remove them here.
	for zone, change := range changes {
		if len(change) == 0 {
			delete(changes, zone)
		}
	}

	return changes
}

// suitableZones returns all suitable private zones and the most suitable public zone
//
//	for a given hostname and a set of zones.
func suitableZones(hostname string, zones map[string]*route53.HostedZone) []*route53.HostedZone {
	var matchingZones []*route53.HostedZone
	var publicZone *route53.HostedZone

	for _, z := range zones {
		if aws.StringValue(z.Name) == hostname || strings.HasSuffix(hostname, "."+aws.StringValue(z.Name)) {
			if z.Config == nil || !aws.BoolValue(z.Config.PrivateZone) {
				// Only select the best matching public zone
				if publicZone == nil || len(aws.StringValue(z.Name)) > len(aws.StringValue(publicZone.Name)) {
					publicZone = z
				}
			} else {
				// Include all private zones
				matchingZones = append(matchingZones, z)
			}
		}
	}

	if publicZone != nil {
		matchingZones = append(matchingZones, publicZone)
	}

	return matchingZones
}

// useAlias determines if AWS ALIAS should be used.
func useAlias(ep *endpoint.Endpoint, preferCNAME bool) bool {
	if preferCNAME {
		return false
	}

	if ep.RecordType == endpoint.RecordTypeCNAME && len(ep.Targets) > 0 {
		return canonicalHostedZone(ep.Targets[0]) != ""
	}

	return false
}

// isAWSAlias determines if a given endpoint is supposed to create an AWS Alias record
// and (if so) returns the target hosted zone ID
func isAWSAlias(ep *endpoint.Endpoint) string {
	isAlias, exists := ep.GetProviderSpecificProperty(providerSpecificAlias)
	if exists && isAlias == "true" && ep.RecordType == endpoint.RecordTypeA && len(ep.Targets) > 0 {
		// alias records can only point to canonical hosted zones (e.g. to ELBs) or other records in the same zone

		if hostedZoneID, ok := ep.GetProviderSpecificProperty(providerSpecificTargetHostedZone); ok {
			// existing Endpoint where we got the target hosted zone from the Route53 data
			return hostedZoneID
		}

		// check if the target is in a canonical hosted zone
		if canonicalHostedZone := canonicalHostedZone(ep.Targets[0]); canonicalHostedZone != "" {
			return canonicalHostedZone
		}

		// if not, target needs to be in the same zone
		return sameZoneAlias
	}
	return ""
}

// canonicalHostedZone returns the matching canonical zone for a given hostname.
func canonicalHostedZone(hostname string) string {
	for suffix, zone := range canonicalHostedZones {
		if strings.HasSuffix(hostname, suffix) {
			return zone
		}
	}

	if strings.HasSuffix(hostname, ".amazonaws.com") {
		// hostname is an AWS hostname, but could not find canonical hosted zone.
		// This could mean that a new region has been added but is not supported yet.
		log.Warnf("Could not find canonical hosted zone for domain %s. This may be because your region is not supported yet.", hostname)
	}

	return ""
}

// cleanZoneID removes the "/hostedzone/" prefix
func cleanZoneID(id string) string {
	return strings.TrimPrefix(id, "/hostedzone/")
}

func (p *AWSProvider) SupportedRecordType(recordType string) bool {
	switch recordType {
	case "MX":
		return true
	default:
		return provider.SupportedRecordType(recordType)
	}
}<|MERGE_RESOLUTION|>--- conflicted
+++ resolved
@@ -253,53 +253,24 @@
 
 // AWSConfig contains configuration to create a new AWS provider.
 type AWSConfig struct {
-<<<<<<< HEAD
-	DomainFilter          endpoint.DomainFilter
-	ZoneIDFilter          provider.ZoneIDFilter
-	ZoneTypeFilter        provider.ZoneTypeFilter
-	ZoneTagFilter         provider.ZoneTagFilter
-	BatchChangeSize       int
-	BatchChangeSizeBytes  int
-	BatchChangeSizeValues int
-	BatchChangeInterval   time.Duration
-	EvaluateTargetHealth  bool
-	PreferCNAME           bool
-	DryRun                bool
-	ZoneCacheDuration     time.Duration
-=======
 	DomainFilter         endpoint.DomainFilter
 	ZoneIDFilter         provider.ZoneIDFilter
 	ZoneTypeFilter       provider.ZoneTypeFilter
 	ZoneTagFilter        provider.ZoneTagFilter
 	ZoneMatchParent      bool
 	BatchChangeSize      int
+	BatchChangeSizeBytes  int
+	BatchChangeSizeValues int
 	BatchChangeInterval  time.Duration
 	EvaluateTargetHealth bool
 	PreferCNAME          bool
 	DryRun               bool
 	ZoneCacheDuration    time.Duration
->>>>>>> 042d13b6
 }
 
 // NewAWSProvider initializes a new AWS Route53 based Provider.
 func NewAWSProvider(awsConfig AWSConfig, client Route53API) (*AWSProvider, error) {
 	provider := &AWSProvider{
-<<<<<<< HEAD
-		client:                client,
-		domainFilter:          awsConfig.DomainFilter,
-		zoneIDFilter:          awsConfig.ZoneIDFilter,
-		zoneTypeFilter:        awsConfig.ZoneTypeFilter,
-		zoneTagFilter:         awsConfig.ZoneTagFilter,
-		batchChangeSize:       awsConfig.BatchChangeSize,
-		batchChangeSizeBytes:  awsConfig.BatchChangeSizeBytes,
-		batchChangeSizeValues: awsConfig.BatchChangeSizeValues,
-		batchChangeInterval:   awsConfig.BatchChangeInterval,
-		evaluateTargetHealth:  awsConfig.EvaluateTargetHealth,
-		preferCNAME:           awsConfig.PreferCNAME,
-		dryRun:                awsConfig.DryRun,
-		zonesCache:            &zonesListCache{duration: awsConfig.ZoneCacheDuration},
-		failedChangesQueue:    make(map[string]Route53Changes),
-=======
 		client:               client,
 		domainFilter:         awsConfig.DomainFilter,
 		zoneIDFilter:         awsConfig.ZoneIDFilter,
@@ -307,13 +278,14 @@
 		zoneTagFilter:        awsConfig.ZoneTagFilter,
 		zoneMatchParent:      awsConfig.ZoneMatchParent,
 		batchChangeSize:      awsConfig.BatchChangeSize,
+		batchChangeSizeBytes:  awsConfig.BatchChangeSizeBytes,
+		batchChangeSizeValues: awsConfig.BatchChangeSizeValues,
 		batchChangeInterval:  awsConfig.BatchChangeInterval,
 		evaluateTargetHealth: awsConfig.EvaluateTargetHealth,
 		preferCNAME:          awsConfig.PreferCNAME,
 		dryRun:               awsConfig.DryRun,
 		zonesCache:           &zonesListCache{duration: awsConfig.ZoneCacheDuration},
 		failedChangesQueue:   make(map[string]Route53Changes),
->>>>>>> 042d13b6
 	}
 
 	return provider, nil
