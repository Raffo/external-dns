--- conflicted
+++ resolved
@@ -1014,13 +1014,8 @@
 		if e == nil {
 			continue
 		}
-<<<<<<< HEAD
 		e = e.WithProviderSpecific(annotations.CloudflareProxiedKey, strconv.FormatBool(proxied))
 		// noop (customHostnames is empty) if custom hostnames feature is not in use
-=======
-		e = e.WithProviderSpecific(source.CloudflareProxiedKey, strconv.FormatBool(proxied))
-		// noop (customHostnames is empty) if the custom hostnames feature is not in use
->>>>>>> 0cc2c50c
 		if customHostnames, ok := customHostnames[records[0].Name]; ok {
 			sort.Strings(customHostnames)
 			e = e.WithProviderSpecific(annotations.CloudflareCustomHostnameKey, strings.Join(customHostnames, ","))
